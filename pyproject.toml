[tool.poetry]
name = "neps"
version = "0.1.0"
description = ""
authors = ["Danny Stoll", "Maciej Janowski", "Simon Schrodi"]
readme = "README.md"
license = "MIT"
packages = [
    { include = "neps" },
    { include = "neps_examples" },
]


[tool.poetry.dependencies]
python = ">=3.7.1,<3.8"
gpytorch = "^1.5.0"
ConfigSpace = "^0.4.19"
grakel = "^0.1.8"
numpy = "^1.21.1"
seaborn = "^0.11.1"
xgboost = "^1.4.2"
pathvalidate = "^2.4.1"
pandas = "^1.3.1"
networkx = "^2.6.3"
tqdm = "^4.62.3"
nltk = "^3.6.4"
tabulate = "^0.8.9"
torchmetrics = "^0.5.1"
metahyper = {git = "https://github.com/automl/metahyper.git", rev = "v0.2.2"}
path = "^16.2.0"
termcolor = "^1.1.0"
fvcore = "^0.1.5"
torchvision = "0.10.0"
typing-extensions = "^4.0.1"
<<<<<<< HEAD
types-termcolor = "^1.1.2"
=======
Deprecated = "^1.2.13"
types-six = "^1.16.6"
types-tabulate = "^0.8.4"
types-termcolor = "^1.1.2"
types-Deprecated = "^1.2.3"
>>>>>>> 218b4219

[tool.poetry.dev-dependencies]
jupyter = "^1.0"
pre-commit = "^2.10"
pytest = "^6.2.5"
mypy = "^0.930"
mkdocs-material = "^8.1.3"

[build-system]
requires = ["poetry-core>=1.0.0"]
build-backend = "poetry.core.masonry.api"

[tool.black]
line-length = 90
target-version = ['py37']

[tool.isort]
profile = 'black'
line_length = 90

[tool.pytest.ini_options]
addopts = "--basetemp ./tests_tmpdir"

[tool.mypy]
files = ["neps"]
namespace_packages = true
follow_imports = "skip"
ignore_missing_imports = true
show_error_codes = true
incremental = false
explicit_package_bases = true

[[tool.mypy.overrides]]
module = [
  "neps.optimizers.bayesian_optimization.utils.*",
  "neps.optimizers.bayesian_optimization.models.*",
  "neps.optimizers.bayesian_optimization.kernels.*",
  "neps.optimizers.bayesian_optimization.acquisition_functions.*",
  "neps.optimizers.bayesian_optimization.acquisition_function_optimization.*",
  "neps.search_spaces.graph_grammar.*",
  "neps.search_spaces.graph_dense.*",
  "neps.search_spaces.numerical.*",
  "neps.utils.util",
  "neps.evaluation.*",
]
ignore_errors = true

[tool.pylint.messages_control]
disable = 'all'
enable = [
    'invalid-characters-in-docstring','wrong-spelling-in-comment','wrong-spelling-in-docstring','not-in-loop',
    'function-redefined','continue-in-finally','abstract-class-instantiated','star-needs-assignment-target',
    'duplicate-argument-name','return-in-init','too-many-star-expressions','nonlocal-and-global',
    'return-outside-function','return-arg-in-generator','invalid-star-assignment-target','bad-reversed-sequence',
    'nonexistent-operator','yield-outside-function','init-is-generator','nonlocal-without-binding','lost-exception',
    'assert-on-tuple','dangerous-default-value','duplicate-key','useless-else-on-loop','expression-not-assigned',
    'confusing-with-statement','unnecessary-lambda','pointless-statement','unnecessary-pass','unreachable','eval-used',
    'exec-used','using-constant-test','deprecated-lambda','blacklisted-name','misplaced-comparison-constant',
    'singleton-comparison','unneeded-not','ßconsider-iterating-dictionary','consider-using-enumerate','empty-docstring',
    'unidiomatic-typecheck','condition-evals-to-constant','consider-using-generator','nan-comparison',
    'consider-using-min-max-builtin','consider-using-with','invalid-all-format','consider-using-dict-items',
    'deprecated-decorator','forgotten-debug-statement','unspecified-encoding','useless-with-lock',
    'use-implicit-booleaness-not-comparison','not-async-context-manager','yield-inside-async-function',
    'await-outside-async','invalid-unary-operand-type','unsupported-binary-operation','not-callable',
    'redundant-keyword-arg','assignment-from-no-return','assignment-from-none','not-context-manager',
    'repeated-keyword','missing-kwoa','no-value-for-parameter','invalid-sequence-index','invalid-slice-index',
    'unexpected-keyword-arg','unsupported-membership-test','unsubscriptable-object','bad-except-order',
    'catching-non-exception','bad-exception-context','notimplemented-raised','raising-bad-type','raising-non-exception',
    'misplaced-bare-raise','duplicate-except','nonstandard-exception','binary-op-exception','bare-except',
    'raise-missing-from','consider-using-namedtuple-or-dataclass','consider-using-tuple','bad-open-mode',
    'redundant-unittest-assert','boolean-datetime','deprecated-methodimport-error','import-self','reimported',
    'relative-import','deprecated-module','wildcard-import','misplaced-future','cyclic-import','wrong-import-position',
    'ungrouped-imports','multiple-imports','simplifiable-condition','len-as-condition',
    'unpacking-non-sequence','invalid-all-object','unbalanced-tuple-unpacking','undefined-variable',
    'undefined-all-variable','used-before-assignment','cell-var-from-loop','global-variable-undefined',
    'redefined-builtin','redefine-in-handler','unused-import','unused-argument','unused-wildcard-import',
    'unused-variable','global-variable-not-assigned','undefined-loop-variable','global-statement',
    'global-at-module-level','format-needs-mapping','truncated-format-string','missing-format-string-key',
    'mixed-format-string','too-few-format-args','bad-str-strip-call','too-many-format-args','bad-format-character',
    'format-combined-specification','bad-format-string-key','bad-format-string','missing-format-attribute',
    'missing-format-argument-key','unused-format-string-argument','unused-format-string-key','invalid-format-index',
    'f-string-without-interpolation','use-maxsplit-arg','anomalous-unicode-escape-in-string',
    'anomalous-backslash-in-string','redundant-u-string-prefix','format-string-without-interpolation',
    'simplifiable-if-statement','logging-format-truncated','logging-too-few-args','logging-too-many-args',
    'logging-unsupported-format','not-an-iterable','not-a-mapping','use-sequence-for-iteration','bad-indentation',
    'unnecessary-semicolon','missing-final-newline','mixed-line-endings','multiple-statements','trailing-newlines',
    'trailing-whitespace','unexpected-line-ending-format','superfluous-parens','access-member-before-definition',
    'method-hidden','assigning-non-slot','duplicate-bases','inconsistent-mro','inherit-non-class','invalid-slots',
    'invalid-slots-object','no-method-argument','no-self-argument','unexpected-special-method-signature',
    'non-iterator-returned','invalid-length-returned','protected-access','attribute-defined-outside-init',
    'abstract-method','bad-staticmethod-argument','non-parent-init-called','super-init-not-called',
    'no-classmethod-decorator','no-staticmethod-decorator','no-self-use','bad-classmethod-argument',
    'bad-mcs-classmethod-argument','bad-mcs-method-argument','method-check-failed','invalid-bool-returned',
    'invalid-index-returned','invalid-repr-returned','invalid-str-returned','invalid-bytes-returned',
    'invalid-hash-returned','invalid-length-hint-returned','invalid-format-returned','invalid-getnewargs-returned',
    'invalid-getnewargs-ex-returned','super-with-arguments','deprecated-class','invalid-class-object',
    'unused-private-member',
]<|MERGE_RESOLUTION|>--- conflicted
+++ resolved
@@ -32,15 +32,11 @@
 fvcore = "^0.1.5"
 torchvision = "0.10.0"
 typing-extensions = "^4.0.1"
-<<<<<<< HEAD
-types-termcolor = "^1.1.2"
-=======
 Deprecated = "^1.2.13"
 types-six = "^1.16.6"
 types-tabulate = "^0.8.4"
 types-termcolor = "^1.1.2"
 types-Deprecated = "^1.2.3"
->>>>>>> 218b4219
 
 [tool.poetry.dev-dependencies]
 jupyter = "^1.0"
